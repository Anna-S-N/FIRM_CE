--- conflicted
+++ resolved
@@ -207,29 +207,6 @@
     return node_permutation
 
 @njit
-def order_balancing(node_balancing_order, node_balancing_e_capacities, variable_costs_per_mwh):
-    n = node_balancing_order.shape[0]
-    indices = np.arange(n)
-
-    for i in range(n):
-        for j in range(i + 1, n):
-            # Compare energy capacity first
-            if (node_balancing_e_capacities[indices[j]] > node_balancing_e_capacities[indices[i]]) or \
-               (node_balancing_e_capacities[indices[j]] == node_balancing_e_capacities[indices[i]] and
-                variable_costs_per_mwh[indices[j]] > variable_costs_per_mwh[indices[i]]):
-                # Swap for descending order
-                temp = indices[i]
-                indices[i] = indices[j]
-                indices[j] = temp
-
-    # Create the node permutation based on the sorted indices
-    node_permutation = np.empty_like(node_balancing_order, dtype=np.int64)
-    for i in range(n):
-        node_permutation[i] = node_balancing_order[indices[i]]
-
-    return node_permutation
-
-""" @njit
 def apply_balancing_constraints(nodal_p_timeseries_profiles, 
                                   nodal_e_capacities, 
                                   balancing_d_efficiencies, 
@@ -250,14 +227,18 @@
     
     nodal_e_timeseries_profiles[0,:] = 0.5 * nodal_capacities_mwh
 
-    for interval in range(intervals):       
+    for interval in range(intervals):
+        """ if interval > 6800:
+            print(storage_d_efficiencies, storage_c_efficiencies)
+            exit() """
+        
         if interval < intervals-1:
             storage_t_1 = nodal_e_timeseries_profiles[interval,:]
             energy_t_1 = -1 * nodal_p_timeseries_profiles[interval, :] * time_resolution
             for n in range(storage_number):
                 storage_t_1[n] += energy_t_1[n] * balancing_d_efficiencies[n] if nodal_p_timeseries_profiles[interval, n] > 0 else energy_t_1[n] * balancing_c_efficiencies[n]
 
-        print(f"Initial INTERVAL {interval}: ", interval, nodal_p_timeseries_profiles[interval, :], storage_t_1, nodal_capacities_mwh)
+        """ print(f"Initial INTERVAL {interval}: ", interval, nodal_p_timeseries_profiles[interval, :], storage_t_1, nodal_capacities_mwh) """
         for n in range(storage_number-1):
             # Check for discharging overflow
             if (storage_t_1[n] < 0.0) or (nodal_p_timeseries_profiles[interval, n] > nodal_capacities_d_mw[n]):
@@ -273,7 +254,7 @@
                     storage_t_1[n+1] += excess_p * balancing_d_efficiencies[n+1] * time_resolution                       
                 nodal_p_timeseries_profiles[interval, n+1] -= excess_p
 
-                print(f"Up discharging {n}: ", interval, nodal_p_timeseries_profiles[interval, :], storage_t_1, nodal_capacities_mwh)
+                """ print(f"Up discharging {n}: ", interval, nodal_p_timeseries_profiles[interval, :], storage_t_1, nodal_capacities_mwh) """
                 #print("Excesses: ", excess_p, excess_e, storage_d_efficiencies[n], storage_d_efficiencies[n+1])
                 
             # Check for charging overflow
@@ -290,8 +271,8 @@
                     storage_t_1[n+1] -= deficit_p * balancing_c_efficiencies[n+1] * time_resolution
                 nodal_p_timeseries_profiles[interval, n+1] += deficit_p 
 
-                print(f"Up charging {n}: ", interval, nodal_p_timeseries_profiles[interval, :], storage_t_1, nodal_capacities_mwh)
-                exit()
+                """ print(f"Up charging {n}: ", interval, nodal_p_timeseries_profiles[interval, :], storage_t_1, nodal_capacities_mwh)
+                exit() """
 
         # Reverse direction of apportioning
         for n in range(storage_number-1):
@@ -311,7 +292,7 @@
                     storage_t_1[k-1] += excess_p * balancing_d_efficiencies[k-1] * time_resolution                    
                 nodal_p_timeseries_profiles[interval, k-1] -= excess_p 
 
-                print(f"Down discharging {k}: ", interval, nodal_p_timeseries_profiles[interval, :], storage_t_1, nodal_capacities_mwh)
+                """ print(f"Down discharging {k}: ", interval, nodal_p_timeseries_profiles[interval, :], storage_t_1, nodal_capacities_mwh) """
 
             # Check for charging overflow
             elif (storage_t_1[k] > nodal_capacities_mwh[k]) or (nodal_p_timeseries_profiles[interval, k] < nodal_capacities_c_mw[k]):
@@ -327,9 +308,9 @@
                     storage_t_1[k-1] -= deficit_p * balancing_c_efficiencies[k-1] * time_resolution
                 nodal_p_timeseries_profiles[interval, k-1] += deficit_p
 
-                print(f"Down charing deficits: ", deficit_p, deficit_e)
+                """ print(f"Down charing deficits: ", deficit_p, deficit_e)
                 print(f"Down charging {k}: ", interval, nodal_p_timeseries_profiles[interval, :], storage_t_1, nodal_capacities_mwh)
-                exit()
+                exit() """
 
         # Determine deficits
         if (storage_t_1[0] < 0.0) or (nodal_p_timeseries_profiles[interval, 0] > nodal_capacities_d_mw[0]):
@@ -343,7 +324,7 @@
 
             nodal_deficit[interval] = np.abs(excess_p)
 
-            print(f"Deficit discharging: ", interval, nodal_p_timeseries_profiles[interval, :], storage_t_1, nodal_capacities_mwh)
+            """ print(f"Deficit discharging: ", interval, nodal_p_timeseries_profiles[interval, :], storage_t_1, nodal_capacities_mwh) """
 
         elif (storage_t_1[0] > nodal_capacities_mwh[0]) or (nodal_p_timeseries_profiles[interval, 0] < nodal_capacities_c_mw[0]):
             deficit_e = min((nodal_capacities_mwh[0] - storage_t_1[0]),
@@ -356,92 +337,10 @@
 
             nodal_spillage[interval] = deficit_p
 
-            print(f"Deficit charging: ", interval, nodal_p_timeseries_profiles[interval, :], storage_t_1, nodal_capacities_mwh)
+            """ print(f"Deficit charging: ", interval, nodal_p_timeseries_profiles[interval, :], storage_t_1, nodal_capacities_mwh) """
         #sleep(1)
         
         if interval < intervals-1:
             nodal_e_timeseries_profiles[interval+1, :] = storage_t_1
 
-<<<<<<< HEAD
-    return nodal_p_timeseries_profiles
-=======
-    return nodal_p_timeseries_profiles, nodal_e_timeseries_profiles, nodal_deficit, nodal_spillage """
-
-@njit
-def apply_balancing_constraints(nodal_p_timeseries_profiles, 
-                                  balancing_d_constraints, 
-                                  balancing_c_constraints):
-    
-    intervals, storage_number = nodal_p_timeseries_profiles.shape
-    nodal_capacities_d_mw = 1000 * balancing_d_constraints
-    nodal_capacities_c_mw = 1000 * balancing_c_constraints
-    nodal_deficit = np.zeros(intervals, dtype=np.float64)
-    nodal_spillage = np.zeros(intervals, dtype=np.float64)
-
-    for interval in range(intervals):        
-        """ print(f"Initial INTERVAL {interval}: ", interval, nodal_p_timeseries_profiles[interval, :], storage_t_1, nodal_capacities_mwh) """
-        for n in range(storage_number-1):
-            # Check for discharging overflow
-            if (nodal_p_timeseries_profiles[interval, n] > nodal_capacities_d_mw[n]):
-                excess_p = nodal_capacities_d_mw[n] - nodal_p_timeseries_profiles[interval, n]              
-                nodal_p_timeseries_profiles[interval, n] += excess_p                    
-
-                nodal_p_timeseries_profiles[interval, n+1] -= excess_p
-
-                """ print(f"Up discharging {n}: ", interval, nodal_p_timeseries_profiles[interval, :], storage_t_1, nodal_capacities_mwh) """
-                #print("Excesses: ", excess_p, excess_e, storage_d_efficiencies[n], storage_d_efficiencies[n+1])
-                
-            # Check for charging overflow
-            elif (nodal_p_timeseries_profiles[interval, n] < nodal_capacities_c_mw[n]):
-                deficit_p = nodal_p_timeseries_profiles[interval, n] - nodal_capacities_c_mw[n]
-                nodal_p_timeseries_profiles[interval, n] -= deficit_p                    
-
-                nodal_p_timeseries_profiles[interval, n+1] += deficit_p 
-
-                """ print(f"Up charging {n}: ", interval, nodal_p_timeseries_profiles[interval, :], storage_t_1, nodal_capacities_mwh)
-                exit() """
-
-        # Reverse direction of apportioning
-        for n in range(storage_number-1):
-            k = storage_number - n - 1
-                
-            # Check for discharging overflow
-            if (nodal_p_timeseries_profiles[interval, k] > nodal_capacities_d_mw[k]):
-                excess_p = nodal_capacities_d_mw[k] - nodal_p_timeseries_profiles[interval, k]
-                nodal_p_timeseries_profiles[interval, k] += excess_p                    
-
-                nodal_p_timeseries_profiles[interval, k-1] -= excess_p 
-
-                """ print(f"Down discharging {k}: ", interval, nodal_p_timeseries_profiles[interval, :], storage_t_1, nodal_capacities_mwh) """
-
-            # Check for charging overflow
-            elif (nodal_p_timeseries_profiles[interval, k] < nodal_capacities_c_mw[k]):
-                deficit_p = nodal_p_timeseries_profiles[interval, k] - nodal_capacities_c_mw[k]
-                nodal_p_timeseries_profiles[interval, k] -= deficit_p                    
-
-                nodal_p_timeseries_profiles[interval, k-1] += deficit_p
-
-                """ print(f"Down charing deficits: ", deficit_p, deficit_e)
-                print(f"Down charging {k}: ", interval, nodal_p_timeseries_profiles[interval, :], storage_t_1, nodal_capacities_mwh)
-                exit() """
-
-        # Determine deficits
-        if (nodal_p_timeseries_profiles[interval, 0] > nodal_capacities_d_mw[0]):
-            excess_p = nodal_capacities_d_mw[0] - nodal_p_timeseries_profiles[interval, 0]
-            nodal_p_timeseries_profiles[interval, 0] += excess_p                
-
-            nodal_deficit[interval] = np.abs(excess_p)
-
-            """ print(f"Deficit discharging: ", interval, nodal_p_timeseries_profiles[interval, :], storage_t_1, nodal_capacities_mwh) """
-
-        elif (nodal_p_timeseries_profiles[interval, 0] < nodal_capacities_c_mw[0]):
-            deficit_p = nodal_p_timeseries_profiles[interval, 0] - nodal_capacities_c_mw[0]
-            nodal_p_timeseries_profiles[interval, 0] -= deficit_p               
-
-            nodal_spillage[interval] = deficit_p
-
-            """ print(f"Deficit charging: ", interval, nodal_p_timeseries_profiles[interval, :], storage_t_1, nodal_capacities_mwh) """
-        #sleep(1)
-        
-    return nodal_p_timeseries_profiles, nodal_deficit, nodal_spillage
->>>>>>> bff90bc3
+    return nodal_p_timeseries_profiles